![chemrefinelogo](https://github.com/user-attachments/assets/ae7b1ad5-0d90-445c-be83-ddcb76fa85c3)

# **Automated Workflow for Conformer Sampling and Refinement.**

This repository contains a streamlined Python code for automated ORCA workflow for conformer sampling, TS finding,  and refinement for DFT and MLIPs. The code automates the process of progressively refining the level of theory, eliminating the need for manual intervention. This code seamlessly integrates state-of-the-art MLIP's that can be accessed through ORCA inputs. This code is meant for HPC slurm submission system. Using an input yaml file we are able to automate the process of submitting calculations and then choosing a sampling method to choose the favored conformations, to then refine the calculation with more precise methods.

---

## **Features**
- **Automated workflow** for conformer sampling and refinement
- **Progressive refinement** of computational level across multiple steps
- **Intelligent sampling** with multiple selection algorithms (energy window, Boltzmann, integer-based)
- **HPC integration** with automatic SLURM job management and resource optimization
- **Built-in analysis** with CSV output and structure filtering
- **Flexible configuration** via YAML input files
- **Error reduction** and efficient resource utilization
<<<<<<< HEAD
- **Machine Learning Interatomic potentials** integration using pretrained `mace` and `FairChem models` models for fast geometry optimisation, molecular dynamics, and more.
=======
- **Machine Learning Interatomic potentials** integration using pretrained `mace` models for fast geometry optimisation.
>>>>>>> 33c2a596

---

## **Installation**

### **Development Installation**
```bash
# Clone the repository
git clone --recursive https://github.com/sterling-research-group/ChemRefine.git
cd ChemRefine

# Install in development mode
pip install -e .
```

### **From PyPI** (when available)
```bash
pip install ChemRefine
```

### **Requirements**
- **Python 3.6+** with the following dependencies:
  - `numpy` - Numerical computations
  - `pyyaml` - YAML configuration parsing  
  - `pandas` - Data analysis and CSV handling
  - `ase` - Geometry handling and optimisation
  - `mace-torch` - Machine learning force fields
- **ORCA 6.0+** - Quantum chemistry calculations
- **SLURM** - Job scheduling system
-**MACE-torch** - 
---

## **Quick Start**

### **1. Prepare Input Files**

Create the required input files in your working directory:

- **YAML Configuration** (`input.yaml`): Defines the workflow steps
- **Initial XYZ** (`step1.xyz`): Starting molecular geometry  
- **ORCA Templates** (`step1.inp`, `step2.inp`, `step3.inp`... `orca.slurm.header`, `mlff.slurm.header`): Calculation templates for each step

You must provide **one ORCA input file** (e.g., `step1.inp`, `step2.inp`, etc.) for **each step** defined in your `input.yaml` configuration file, otherwise you must define a MLFF step. For example, if your `input.yaml` specifies three ORCA steps, then you need three corresponding ORCA input files in your templates directory.

ChemRefine provides seamless MLIP integration through the use of the tool ExtOpt in Orca, which uses the ORCA optimization codes paired with ASE, you can use any optimization function of ORCA with MLIPS. For more [information](https://github.com/faccts/orca-external-tools).

In addition to these input files, you must include one of each:
<<<<<<< HEAD
- **`cpu.slurm.header`**: A SLURM submission script header with your cluster-specific job settings (e.g., partition, time limit, memory).
- **`cuda.slurm.header`**: Required for MLFF jobs. Include your GPU node configuration here so MLFF calculations run under SLURM.
=======
- **`orca.slurm.header`**: A SLURM submission script header with your cluster-specific job settings (e.g., partition, time limit, memory).
- **`mlff.slurm.header`**: Required for MLFF jobs. Include your GPU node configuration here so MLFF calculations run under SLURM.
>>>>>>> 33c2a596

Make sure to specify the path to your **ORCA 6.0+** executable in the `ORCA_EXEC` line of your header file(s). Adjust any other parameters (such as modules or memory) to fit your cluster environment.


### **2. Run the Workflow**

```bash
# Basic usage
chemrefine input.yaml

# With custom core count
chemrefine input.yaml --maxcores 128

# Background execution (recommended for HPC)
nohup chemrefine input.yaml --maxcores 128 &

# Skip any step (if already completed)
chemrefine input.yaml --skip
```

### **3. Monitor Progress**

The tool provides detailed logging and creates organized output directories for each step:
```
step1/          # Conformer generation outputs
step2/          # First refinement level outputs  
step3/          # Final high-level calculations
steps.csv       # Summary of energies and structures
```

---

## **Input Files Description**

### **YAML Configuration File**
```yaml
template_dir: <location of template_files>
scratch_dir:  <location of your scratch directory>
output_dir: <location of your output directory>
orca_executable: <location of your ORCA executable> 
charge: 0
multiplicity: 1
steps:
  - step: 1
<<<<<<< HEAD
    calculation_type: "GOAT"
=======
    template: "step1.inp"
    operation: "GOAT"
    engine: "DFT"
>>>>>>> 33c2a596
    sampling:
      method: "integer"
      parameters:
        count: 10
  - step: 2
<<<<<<< HEAD
    calculation_type: "DFT"
    charge: -1                  # <--- Step-specific override
    multiplicity: 2            # <--- Step-specific override
    sampling:
      method: "energy_window"
      parameters:
        window: 0.5
  - step: 3
    calculation_type: "MLFF"
    mlff:
      model_name: "medium"  # For MACE: small,medium,large for FAIRCHEM "uma-s-1"
      task_type: "mace_off" # For MACE: "mace_off" or "mace_mp", for FairChem: oc20, omat, omol, odac, omc
      bind: '127.0.0.1:8888'    # ChemRefine uses a local server to avoid initializing the model multiple times, only adjust this if you know what you're doing.
=======
    operation: "OPT+SP"
    engine: "MLFF"       
    mlff:                           
      model_name: "uma-s-1"         
      task_name: "omol"             
      device: "cuda"               
    sample_type:
      method: "integer"
      parameters:
       num_structures: 15 
      method: "energy_window"  
      parameters:
        energy: 1  
        unit: kcal/mol  
  - step: 3
    calculation_type: "MLFF"
    foundation_model: "mace-off"  
    model_name: "medium"
>>>>>>> 33c2a596
    sampling:
      method: "integer"
      parameters:
        num_structures: 1
```

<<<<<<< HEAD
The optional MLFF step uses a pretrained model from `mace` or `FairChem`. By default the
``mace-off`` backend with the ``"medium"`` model is used, but you can select
different backends and models via ``model_name`` and ``task_type``. With task_type you can select on what training data the model was trained on. 
If a CUDA-capable GPU is detected, the MLFF optimisation runs on the GPU; otherwise it falls back to the CPU automatically.

=======
The optional MLFF step uses a pretrained model from `mace`. By default the
``mace-off`` backend with the ``"medium"`` model is used, but you can select
different backends and models via ``foundation_model`` and ``model_name``.
If a CUDA-capable GPU is detected, the MLFF optimisation runs on the GPU; otherwise it falls back to the CPU automatically.
To avoid downloading the model each time, set the environment variable `CHEMREFINE_MLFF_CHECKPOINT` to the path of a locally downloaded checkpoint **or** place the file as `chemrefine/models/<model>.model` within this repository.
>>>>>>> 33c2a596

### **ORCA Template Files**

1. **First Input File** (`step1.inp`):
   - Generally includes **GOAT specifications** for conformer optimization or another conformer sampler. 
   - Uses cheap level of theory (e.g., XTB) for initial sampling
   - Example: `! GOAT XTB`

2. **Subsequent Input Files** (`step2.inp`, `step3.inp`, etc.):
   - Progressive refinement with higher-level methods
   - **Recommended**: Include frequency calculations in final step
   - Example: `! B3LYP def2-TZVP FREQ`

3. **Initial XYZ File** (`step1.xyz`):
   - Starting molecular geometry
   - Standard XYZ format with atom count, comment line, and coordinates

---

## **Sampling Methods**

### **Energy Window** 
```yaml
method: "energy_window"
parameters:
  window: 0.5  # Hartrees
```
Selects conformers within specified energy range of the global minimum.

### **Boltzmann Population**
```yaml
method: "boltzmann"
parameters:
  percentage: 95  # Cumulative population %
  temperature: 298.15  # Kelvin
```
Selects conformers based on Boltzmann population at given temperature.

### **Integer Count**
```yaml
method: "integer" 
parameters:
  count: 10  # Number of conformers
```
Selects the N lowest-energy conformers.

---

### ** Example Multi-Step Workflows**
The tool supports complex multi-step refinement protocols:
1. **Step 1**: GOAT or other conformer generation (XTB level)
2. **Step 2**: Machine Learning interatomic potential optimization (uma-s-1/omol)
2. **Step 3**: DFT geometry optimization (B3LYP/def2-SVP)
3. **Step 4**: High-level single points (B3LYP/def2-TZVP + frequencies)

### **Resource Management**
- Automatic core allocation based on ORCA PAL settings
- Intelligent job queuing to maximize cluster utilization
- Real-time monitoring of SLURM job status

---

## **Project Structure**
```
auto-conformer-goat/
├── src/chemrefine          # Main package code
├── Examples/               # Example input files and SLURM scripts
├── README.md               # This file
├── LICENSE                 # License
└── pyproject.toml          # Package configuration
```

---

## **Contributing**

We welcome contributions! Please:
1. Fork the repository
2. Create a feature branch
3. Add tests for new functionality  
4. Submit a pull request

---

## **Citation**

If you use Auto-Conformer-GOAT in your research, please cite:

```bibtex
@software{auto_conformer_goat,
  title={Auto-Conformer-GOAT: Automated Conformer Sampling and Refinement},
  author={Sterling Research Group},
  url={https://github.com/sterling-research-group/auto-conformer-goat},
  year={2025}
}
```

---

## **License**

This project is licensed under the GNU General Public License v3.0 - see the [LICENSE](LICENSE) file for details.

---

## **Support**

For questions, issues, or feature requests:
- 📧 Email: ignacio.migliaro@utdallas.edu
- 🐛 Issues: [GitHub Issues](https://github.com/sterling-research-group/ChemRefine/issues)
- 📖 Documentation: [README.md](README.md)


<|MERGE_RESOLUTION|>--- conflicted
+++ resolved
@@ -1,297 +1,280 @@
-![chemrefinelogo](https://github.com/user-attachments/assets/ae7b1ad5-0d90-445c-be83-ddcb76fa85c3)
-
-# **Automated Workflow for Conformer Sampling and Refinement.**
-
-This repository contains a streamlined Python code for automated ORCA workflow for conformer sampling, TS finding,  and refinement for DFT and MLIPs. The code automates the process of progressively refining the level of theory, eliminating the need for manual intervention. This code seamlessly integrates state-of-the-art MLIP's that can be accessed through ORCA inputs. This code is meant for HPC slurm submission system. Using an input yaml file we are able to automate the process of submitting calculations and then choosing a sampling method to choose the favored conformations, to then refine the calculation with more precise methods.
-
----
-
-## **Features**
-- **Automated workflow** for conformer sampling and refinement
-- **Progressive refinement** of computational level across multiple steps
-- **Intelligent sampling** with multiple selection algorithms (energy window, Boltzmann, integer-based)
-- **HPC integration** with automatic SLURM job management and resource optimization
-- **Built-in analysis** with CSV output and structure filtering
-- **Flexible configuration** via YAML input files
-- **Error reduction** and efficient resource utilization
-<<<<<<< HEAD
-- **Machine Learning Interatomic potentials** integration using pretrained `mace` and `FairChem models` models for fast geometry optimisation, molecular dynamics, and more.
-=======
-- **Machine Learning Interatomic potentials** integration using pretrained `mace` models for fast geometry optimisation.
->>>>>>> 33c2a596
-
----
-
-## **Installation**
-
-### **Development Installation**
-```bash
-# Clone the repository
-git clone --recursive https://github.com/sterling-research-group/ChemRefine.git
-cd ChemRefine
-
-# Install in development mode
-pip install -e .
-```
-
-### **From PyPI** (when available)
-```bash
-pip install ChemRefine
-```
-
-### **Requirements**
-- **Python 3.6+** with the following dependencies:
-  - `numpy` - Numerical computations
-  - `pyyaml` - YAML configuration parsing  
-  - `pandas` - Data analysis and CSV handling
-  - `ase` - Geometry handling and optimisation
-  - `mace-torch` - Machine learning force fields
-- **ORCA 6.0+** - Quantum chemistry calculations
-- **SLURM** - Job scheduling system
--**MACE-torch** - 
----
-
-## **Quick Start**
-
-### **1. Prepare Input Files**
-
-Create the required input files in your working directory:
-
-- **YAML Configuration** (`input.yaml`): Defines the workflow steps
-- **Initial XYZ** (`step1.xyz`): Starting molecular geometry  
-- **ORCA Templates** (`step1.inp`, `step2.inp`, `step3.inp`... `orca.slurm.header`, `mlff.slurm.header`): Calculation templates for each step
-
-You must provide **one ORCA input file** (e.g., `step1.inp`, `step2.inp`, etc.) for **each step** defined in your `input.yaml` configuration file, otherwise you must define a MLFF step. For example, if your `input.yaml` specifies three ORCA steps, then you need three corresponding ORCA input files in your templates directory.
-
-ChemRefine provides seamless MLIP integration through the use of the tool ExtOpt in Orca, which uses the ORCA optimization codes paired with ASE, you can use any optimization function of ORCA with MLIPS. For more [information](https://github.com/faccts/orca-external-tools).
-
-In addition to these input files, you must include one of each:
-<<<<<<< HEAD
-- **`cpu.slurm.header`**: A SLURM submission script header with your cluster-specific job settings (e.g., partition, time limit, memory).
-- **`cuda.slurm.header`**: Required for MLFF jobs. Include your GPU node configuration here so MLFF calculations run under SLURM.
-=======
-- **`orca.slurm.header`**: A SLURM submission script header with your cluster-specific job settings (e.g., partition, time limit, memory).
-- **`mlff.slurm.header`**: Required for MLFF jobs. Include your GPU node configuration here so MLFF calculations run under SLURM.
->>>>>>> 33c2a596
-
-Make sure to specify the path to your **ORCA 6.0+** executable in the `ORCA_EXEC` line of your header file(s). Adjust any other parameters (such as modules or memory) to fit your cluster environment.
-
-
-### **2. Run the Workflow**
-
-```bash
-# Basic usage
-chemrefine input.yaml
-
-# With custom core count
-chemrefine input.yaml --maxcores 128
-
-# Background execution (recommended for HPC)
-nohup chemrefine input.yaml --maxcores 128 &
-
-# Skip any step (if already completed)
-chemrefine input.yaml --skip
-```
-
-### **3. Monitor Progress**
-
-The tool provides detailed logging and creates organized output directories for each step:
-```
-step1/          # Conformer generation outputs
-step2/          # First refinement level outputs  
-step3/          # Final high-level calculations
-steps.csv       # Summary of energies and structures
-```
-
----
-
-## **Input Files Description**
-
-### **YAML Configuration File**
-```yaml
-template_dir: <location of template_files>
-scratch_dir:  <location of your scratch directory>
-output_dir: <location of your output directory>
-orca_executable: <location of your ORCA executable> 
-charge: 0
-multiplicity: 1
-steps:
-  - step: 1
-<<<<<<< HEAD
-    calculation_type: "GOAT"
-=======
-    template: "step1.inp"
-    operation: "GOAT"
-    engine: "DFT"
->>>>>>> 33c2a596
-    sampling:
-      method: "integer"
-      parameters:
-        count: 10
-  - step: 2
-<<<<<<< HEAD
-    calculation_type: "DFT"
-    charge: -1                  # <--- Step-specific override
-    multiplicity: 2            # <--- Step-specific override
-    sampling:
-      method: "energy_window"
-      parameters:
-        window: 0.5
-  - step: 3
-    calculation_type: "MLFF"
-    mlff:
-      model_name: "medium"  # For MACE: small,medium,large for FAIRCHEM "uma-s-1"
-      task_type: "mace_off" # For MACE: "mace_off" or "mace_mp", for FairChem: oc20, omat, omol, odac, omc
-      bind: '127.0.0.1:8888'    # ChemRefine uses a local server to avoid initializing the model multiple times, only adjust this if you know what you're doing.
-=======
-    operation: "OPT+SP"
-    engine: "MLFF"       
-    mlff:                           
-      model_name: "uma-s-1"         
-      task_name: "omol"             
-      device: "cuda"               
-    sample_type:
-      method: "integer"
-      parameters:
-       num_structures: 15 
-      method: "energy_window"  
-      parameters:
-        energy: 1  
-        unit: kcal/mol  
-  - step: 3
-    calculation_type: "MLFF"
-    foundation_model: "mace-off"  
-    model_name: "medium"
->>>>>>> 33c2a596
-    sampling:
-      method: "integer"
-      parameters:
-        num_structures: 1
-```
-
-<<<<<<< HEAD
-The optional MLFF step uses a pretrained model from `mace` or `FairChem`. By default the
-``mace-off`` backend with the ``"medium"`` model is used, but you can select
-different backends and models via ``model_name`` and ``task_type``. With task_type you can select on what training data the model was trained on. 
-If a CUDA-capable GPU is detected, the MLFF optimisation runs on the GPU; otherwise it falls back to the CPU automatically.
-
-=======
-The optional MLFF step uses a pretrained model from `mace`. By default the
-``mace-off`` backend with the ``"medium"`` model is used, but you can select
-different backends and models via ``foundation_model`` and ``model_name``.
-If a CUDA-capable GPU is detected, the MLFF optimisation runs on the GPU; otherwise it falls back to the CPU automatically.
-To avoid downloading the model each time, set the environment variable `CHEMREFINE_MLFF_CHECKPOINT` to the path of a locally downloaded checkpoint **or** place the file as `chemrefine/models/<model>.model` within this repository.
->>>>>>> 33c2a596
-
-### **ORCA Template Files**
-
-1. **First Input File** (`step1.inp`):
-   - Generally includes **GOAT specifications** for conformer optimization or another conformer sampler. 
-   - Uses cheap level of theory (e.g., XTB) for initial sampling
-   - Example: `! GOAT XTB`
-
-2. **Subsequent Input Files** (`step2.inp`, `step3.inp`, etc.):
-   - Progressive refinement with higher-level methods
-   - **Recommended**: Include frequency calculations in final step
-   - Example: `! B3LYP def2-TZVP FREQ`
-
-3. **Initial XYZ File** (`step1.xyz`):
-   - Starting molecular geometry
-   - Standard XYZ format with atom count, comment line, and coordinates
-
----
-
-## **Sampling Methods**
-
-### **Energy Window** 
-```yaml
-method: "energy_window"
-parameters:
-  window: 0.5  # Hartrees
-```
-Selects conformers within specified energy range of the global minimum.
-
-### **Boltzmann Population**
-```yaml
-method: "boltzmann"
-parameters:
-  percentage: 95  # Cumulative population %
-  temperature: 298.15  # Kelvin
-```
-Selects conformers based on Boltzmann population at given temperature.
-
-### **Integer Count**
-```yaml
-method: "integer" 
-parameters:
-  count: 10  # Number of conformers
-```
-Selects the N lowest-energy conformers.
-
----
-
-### ** Example Multi-Step Workflows**
-The tool supports complex multi-step refinement protocols:
-1. **Step 1**: GOAT or other conformer generation (XTB level)
-2. **Step 2**: Machine Learning interatomic potential optimization (uma-s-1/omol)
-2. **Step 3**: DFT geometry optimization (B3LYP/def2-SVP)
-3. **Step 4**: High-level single points (B3LYP/def2-TZVP + frequencies)
-
-### **Resource Management**
-- Automatic core allocation based on ORCA PAL settings
-- Intelligent job queuing to maximize cluster utilization
-- Real-time monitoring of SLURM job status
-
----
-
-## **Project Structure**
-```
-auto-conformer-goat/
-├── src/chemrefine          # Main package code
-├── Examples/               # Example input files and SLURM scripts
-├── README.md               # This file
-├── LICENSE                 # License
-└── pyproject.toml          # Package configuration
-```
-
----
-
-## **Contributing**
-
-We welcome contributions! Please:
-1. Fork the repository
-2. Create a feature branch
-3. Add tests for new functionality  
-4. Submit a pull request
-
----
-
-## **Citation**
-
-If you use Auto-Conformer-GOAT in your research, please cite:
-
-```bibtex
-@software{auto_conformer_goat,
-  title={Auto-Conformer-GOAT: Automated Conformer Sampling and Refinement},
-  author={Sterling Research Group},
-  url={https://github.com/sterling-research-group/auto-conformer-goat},
-  year={2025}
-}
-```
-
----
-
-## **License**
-
-This project is licensed under the GNU General Public License v3.0 - see the [LICENSE](LICENSE) file for details.
-
----
-
-## **Support**
-
-For questions, issues, or feature requests:
-- 📧 Email: ignacio.migliaro@utdallas.edu
-- 🐛 Issues: [GitHub Issues](https://github.com/sterling-research-group/ChemRefine/issues)
-- 📖 Documentation: [README.md](README.md)
-
-
+![chemrefinelogo](https://github.com/user-attachments/assets/ae7b1ad5-0d90-445c-be83-ddcb76fa85c3)
+
+# **Automated Workflow for Conformer Sampling and Refinement.**
+
+This repository contains a streamlined Python code for automated ORCA workflow for conformer sampling, TS finding,  and refinement for DFT and MLIPs. The code automates the process of progressively refining the level of theory, eliminating the need for manual intervention. This code seamlessly integrates state-of-the-art MLIP's that can be accessed through ORCA inputs. This code is meant for HPC slurm submission system. Using an input yaml file we are able to automate the process of submitting calculations and then choosing a sampling method to choose the favored conformations, to then refine the calculation with more precise methods.
+
+---
+
+## **Features**
+- **Automated workflow** for conformer sampling and refinement
+- **Progressive refinement** of computational level across multiple steps
+- **Intelligent sampling** with multiple selection algorithms (energy window, Boltzmann, integer-based)
+- **HPC integration** with automatic SLURM job management and resource optimization
+- **Built-in analysis** with CSV output and structure filtering
+- **Flexible configuration** via YAML input files
+- **Error reduction** and efficient resource utilization
+- **Machine Learning Interatomic potentials** integration using pretrained `mace` and `FairChem models` models for fast geometry optimisation, molecular dynamics, and more.
+
+
+---
+
+## **Installation**
+
+### **Development Installation**
+```bash
+# Clone the repository
+git clone --recursive https://github.com/sterling-research-group/ChemRefine.git
+cd ChemRefine
+
+# Install in development mode
+pip install -e .
+```
+
+### **From PyPI** (when available)
+```bash
+pip install ChemRefine
+```
+
+### **Requirements**
+- **Python 3.6+** with the following dependencies:
+  - `numpy` - Numerical computations
+  - `pyyaml` - YAML configuration parsing  
+  - `pandas` - Data analysis and CSV handling
+  - `ase` - Geometry handling and optimisation
+  - `mace-torch` - Machine learning force fields
+- **ORCA 6.0+** - Quantum chemistry calculations
+- **SLURM** - Job scheduling system
+-**MACE-torch** - 
+---
+
+## **Quick Start**
+
+### **1. Prepare Input Files**
+
+Create the required input files in your working directory:
+
+- **YAML Configuration** (`input.yaml`): Defines the workflow steps
+- **Initial XYZ** (`step1.xyz`): Starting molecular geometry  
+- **ORCA Templates** (`step1.inp`, `step2.inp`, `step3.inp`... `orca.slurm.header`, `mlff.slurm.header`): Calculation templates for each step
+
+You must provide **one ORCA input file** (e.g., `step1.inp`, `step2.inp`, etc.) for **each step** defined in your `input.yaml` configuration file, otherwise you must define a MLFF step. For example, if your `input.yaml` specifies three ORCA steps, then you need three corresponding ORCA input files in your templates directory.
+
+ChemRefine provides seamless MLIP integration through the use of the tool ExtOpt in Orca, which uses the ORCA optimization codes paired with ASE, you can use any optimization function of ORCA with MLIPS. For more [information](https://github.com/faccts/orca-external-tools).
+
+In addition to these input files, you must include one of each:
+- **`cpu.slurm.header`**: A SLURM submission script header with your cluster-specific job settings (e.g., partition, time limit, memory).
+- **`cuda.slurm.header`**: Required for MLFF jobs. Include your GPU node configuration here so MLFF calculations run under SLURM.
+
+Make sure to specify the path to your **ORCA 6.0+** executable in the `ORCA_EXEC` line of your header file(s). Adjust any other parameters (such as modules or memory) to fit your cluster environment.
+
+
+### **2. Run the Workflow**
+
+```bash
+# Basic usage
+chemrefine input.yaml
+
+# With custom core count
+chemrefine input.yaml --maxcores 128
+
+# Background execution (recommended for HPC)
+nohup chemrefine input.yaml --maxcores 128 &
+
+# Skip any step (if already completed)
+chemrefine input.yaml --skip
+```
+
+### **3. Monitor Progress**
+
+The tool provides detailed logging and creates organized output directories for each step:
+```
+step1/          # Conformer generation outputs
+step2/          # First refinement level outputs  
+step3/          # Final high-level calculations
+steps.csv       # Summary of energies and structures
+```
+
+---
+
+## **Input Files Description**
+
+### **YAML Configuration File**
+```yaml
+template_dir: <location of template_files>
+scratch_dir:  <location of your scratch directory>
+output_dir: <location of your output directory>
+orca_executable: <location of your ORCA executable> 
+charge: 0
+multiplicity: 1
+steps:
+  - step: 1
+    template: "step1.inp"
+    operation: "GOAT"
+    engine: "DFT"
+    sampling:
+      method: "integer"
+      parameters:
+        count: 10
+  - step: 2
+    calculation_type: "DFT"
+    charge: -1                  # <--- Step-specific override
+    multiplicity: 2            # <--- Step-specific override
+    sampling:
+      method: "energy_window"
+      parameters:
+        window: 0.5
+  - step: 3
+    calculation_type: "MLFF"
+    mlff:
+      model_name: "medium"  # For MACE: small,medium,large for FAIRCHEM "uma-s-1"
+      task_type: "mace_off" # For MACE: "mace_off" or "mace_mp", for FairChem: oc20, omat, omol, odac, omc
+      bind: '127.0.0.1:8888'    # ChemRefine uses a local server to avoid initializing the model multiple times, only adjust this if you know what you're doing.
+    operation: "OPT+SP"
+    engine: "MLFF"       
+    mlff:                           
+      model_name: "uma-s-1"         
+      task_name: "omol"             
+      device: "cuda"               
+    sample_type:
+      method: "integer"
+      parameters:
+       num_structures: 15 
+      method: "energy_window"  
+      parameters:
+        energy: 1  
+        unit: kcal/mol  
+  - step: 3
+    calculation_type: "MLFF"
+    foundation_model: "mace-off"  
+    model_name: "medium"
+    sampling:
+      method: "integer"
+      parameters:
+        num_structures: 1
+```
+
+
+The optional MLFF step uses a pretrained model from `mace` or `FairChem`. By default the
+``mace-off`` backend with the ``"medium"`` model is used, but you can select
+different backends and models via ``model_name`` and ``task_type``. With task_type you can select on what training data the model was trained on. 
+If a CUDA-capable GPU is detected, the MLFF optimisation runs on the GPU; otherwise it falls back to the CPU automatically.
+The optional MLFF step uses a pretrained model from `mace`. By default the
+``mace-off`` backend with the ``"medium"`` model is used, but you can select
+different backends and models via ``foundation_model`` and ``model_name``.
+If a CUDA-capable GPU is detected, the MLFF optimisation runs on the GPU; otherwise it falls back to the CPU automatically.
+To avoid downloading the model each time, set the environment variable `CHEMREFINE_MLFF_CHECKPOINT` to the path of a locally downloaded checkpoint **or** place the file as `chemrefine/models/<model>.model` within this repository.
+
+
+### **ORCA Template Files**
+
+1. **First Input File** (`step1.inp`):
+   - Generally includes **GOAT specifications** for conformer optimization or another conformer sampler. 
+   - Uses cheap level of theory (e.g., XTB) for initial sampling
+   - Example: `! GOAT XTB`
+
+2. **Subsequent Input Files** (`step2.inp`, `step3.inp`, etc.):
+   - Progressive refinement with higher-level methods
+   - **Recommended**: Include frequency calculations in final step
+   - Example: `! B3LYP def2-TZVP FREQ`
+
+3. **Initial XYZ File** (`step1.xyz`):
+   - Starting molecular geometry
+   - Standard XYZ format with atom count, comment line, and coordinates
+
+---
+
+## **Sampling Methods**
+
+### **Energy Window** 
+```yaml
+method: "energy_window"
+parameters:
+  window: 0.5  # Hartrees
+```
+Selects conformers within specified energy range of the global minimum.
+
+### **Boltzmann Population**
+```yaml
+method: "boltzmann"
+parameters:
+  percentage: 95  # Cumulative population %
+  temperature: 298.15  # Kelvin
+```
+Selects conformers based on Boltzmann population at given temperature.
+
+### **Integer Count**
+```yaml
+method: "integer" 
+parameters:
+  count: 10  # Number of conformers
+```
+Selects the N lowest-energy conformers.
+
+---
+
+### ** Example Multi-Step Workflows**
+The tool supports complex multi-step refinement protocols:
+1. **Step 1**: GOAT or other conformer generation (XTB level)
+2. **Step 2**: Machine Learning interatomic potential optimization (uma-s-1/omol)
+2. **Step 3**: DFT geometry optimization (B3LYP/def2-SVP)
+3. **Step 4**: High-level single points (B3LYP/def2-TZVP + frequencies)
+
+### **Resource Management**
+- Automatic core allocation based on ORCA PAL settings
+- Intelligent job queuing to maximize cluster utilization
+- Real-time monitoring of SLURM job status
+
+---
+
+## **Project Structure**
+```
+auto-conformer-goat/
+├── src/chemrefine          # Main package code
+├── Examples/               # Example input files and SLURM scripts
+├── README.md               # This file
+├── LICENSE                 # License
+└── pyproject.toml          # Package configuration
+```
+
+---
+
+## **Contributing**
+
+We welcome contributions! Please:
+1. Fork the repository
+2. Create a feature branch
+3. Add tests for new functionality  
+4. Submit a pull request
+
+---
+
+## **Citation**
+
+If you use Auto-Conformer-GOAT in your research, please cite:
+
+```bibtex
+@software{auto_conformer_goat,
+  title={Auto-Conformer-GOAT: Automated Conformer Sampling and Refinement},
+  author={Sterling Research Group},
+  url={https://github.com/sterling-research-group/auto-conformer-goat},
+  year={2025}
+}
+```
+
+---
+
+## **License**
+
+This project is licensed under the GNU General Public License v3.0 - see the [LICENSE](LICENSE) file for details.
+
+---
+
+## **Support**
+
+For questions, issues, or feature requests:
+- 📧 Email: ignacio.migliaro@utdallas.edu
+- 🐛 Issues: [GitHub Issues](https://github.com/sterling-research-group/ChemRefine/issues)
+- 📖 Documentation: [README.md](README.md)
+
+