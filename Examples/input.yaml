# This is an example input file for a sequential ORCA workflow.
# Replace <your_template_directory>, <your_scratch_directory>, and <your_output_directory>
template_dir: <your_template_directory>
scratch_dir: <your_scratch_directory>
output_dir: <your_output_directory>
<<<<<<< HEAD
orca_excutable: <path_to_your_orca_executable>
# Optional: Override default initial structure (default is /template_dir/step1.xyz)
initial_xyz: /path/to/your/custom_initial_structure.xyz

# === Global configuration ===
charge: 0
multiplicity: 1 

# === Step-by-step workflow ===
=======
orca_executable: <your_orca_executable_path>
# Sequential ORCA Input Configuration File
# Define each step with its specific parameters.
#This workflow reflects using GOAT and refining methods to improve the accuracy
charge: 0
multiplicity: 1 

# Optional: Override default initial structure (default is /template_dir/step1.xyz)
initial_xyz: ./templates/step1.xyz

>>>>>>> 33c2a596
steps:
  # Step 1: Using GOAT
  - step: 1
<<<<<<< HEAD
    operation: "GOAT"    # Options are "GOAT","OPT+SP","PES","Docker","Solvator"
    engine: "dft"        #Options are "DFT", "MLFF"
=======
    operation: "GOAT"           # Options: GOAT, DOCKER, PES, SOLVATOR, 
    engine: "DFT"       # Options: DFT, MLFF
>>>>>>> 33c2a596
    sample_type:
      method: "integer"         # Options are "integer", "boltzmann", "energy_window", "high_energy"
      parameters: 
        num_structures: 0

  # Step 2: MLFF with Boltzmann sampling
  - step: 2
<<<<<<< HEAD
    operation: "OPT+SP"    # Options are "GOAT","OPT+SP","PES","Docker","Solvator"
    engine: "MLFF"         # Options are "DFT", "MLFF"
    mlff:
      model_name: "medium"      # For MACE: small,medium,large for FAIRCHEM "uma-s-1"
      task_name: "mace_off"     # For MACE: "mace_off" or "mace_mp", for FairChem:oc20, omat, omol, odac, omc
      bind: '127.0.0.1:8888'    # ChemRefine uses a local server to avoid initializing the model multiple times, only adjust this if you know what you're doing. 
=======
    operation: "OPT+SP"
    engine: "DFT"
>>>>>>> 33c2a596
    sample_type:
      method: "boltzmann"
      parameters:
        weight: 99.99

  # Step 3: DFT refinement with overridden charge and multiplicity
  - step: 3
<<<<<<< HEAD
    operation: "OPT+SP"    # Options are "GOAT","OPT+SP","PES","Docker","Solvator"
    engine: "DFT"          # Options are "DFT", "MLFF"
    charge: -1                  # <--- Step-specific override
    multiplicity: 2            # <--- Step-specific override
    sample_type:
      method: "energy_window"
=======
    operation: "OPT+SP"
    engine: "MLFF"       
    mlff:                           #MLFF specific parameters
      model_name: "uma-s-1"         #FAIRCHEM models are UMA family of models, and eSEn family of models, for MACE use small, medium, large
      task_name: "omol"             #Task name corresponds to the training used for the foundation models. 
      device: "cuda"                #Options are "cpu" or "cuda", CUDA is highly recommended if you have a compatible GPU
    sample_type:
      method: "integer"
      parameters:
       num_structures: 15 
      method: "energy_window"  
>>>>>>> 33c2a596
      parameters:
        energy: 1               # In Hartrees
        unit: kcal/mol          # Options: kcal/mol, hartree

  # Step 4: Final high-precision DFT
  - step: 4
    operation: "OPT+SP"    # Options are "GOAT","OPT+SP","PES","Docker","Solvator
    engine: "DFT"          # Options are "DFT", "MLFF"
    sample_type:
      method: "integer"
      parameters: 
<<<<<<< HEAD
        num_structures: 0

=======
        num_structures: 0 
  
  # Step 5: Optional - Remove imaginary frequencies. 
  - step: 5
    operation: "OPT+SP"
    engine: "DFT"
    normal_mode_sampling: True
    normal_mode_sampling_parameters:
      calc_type: "rm_imag"   # Two options for this [rm_imag, random]
      displacement_vector: 1.0
    sample_type:
      method: "integer"  
      parameters:
       num_structures: 0  #This energy is in Hartrees.      

#You can add as many parameters are you wish. 

>>>>>>> 33c2a596
<|MERGE_RESOLUTION|>--- conflicted
+++ resolved
@@ -1,115 +1,87 @@
-# This is an example input file for a sequential ORCA workflow.
-# Replace <your_template_directory>, <your_scratch_directory>, and <your_output_directory>
-template_dir: <your_template_directory>
-scratch_dir: <your_scratch_directory>
-output_dir: <your_output_directory>
-<<<<<<< HEAD
-orca_excutable: <path_to_your_orca_executable>
-# Optional: Override default initial structure (default is /template_dir/step1.xyz)
-initial_xyz: /path/to/your/custom_initial_structure.xyz
-
-# === Global configuration ===
-charge: 0
-multiplicity: 1 
-
-# === Step-by-step workflow ===
-=======
-orca_executable: <your_orca_executable_path>
-# Sequential ORCA Input Configuration File
-# Define each step with its specific parameters.
-#This workflow reflects using GOAT and refining methods to improve the accuracy
-charge: 0
-multiplicity: 1 
-
-# Optional: Override default initial structure (default is /template_dir/step1.xyz)
-initial_xyz: ./templates/step1.xyz
-
->>>>>>> 33c2a596
-steps:
-  # Step 1: Using GOAT
-  - step: 1
-<<<<<<< HEAD
-    operation: "GOAT"    # Options are "GOAT","OPT+SP","PES","Docker","Solvator"
-    engine: "dft"        #Options are "DFT", "MLFF"
-=======
-    operation: "GOAT"           # Options: GOAT, DOCKER, PES, SOLVATOR, 
-    engine: "DFT"       # Options: DFT, MLFF
->>>>>>> 33c2a596
-    sample_type:
-      method: "integer"         # Options are "integer", "boltzmann", "energy_window", "high_energy"
-      parameters: 
-        num_structures: 0
-
-  # Step 2: MLFF with Boltzmann sampling
-  - step: 2
-<<<<<<< HEAD
-    operation: "OPT+SP"    # Options are "GOAT","OPT+SP","PES","Docker","Solvator"
-    engine: "MLFF"         # Options are "DFT", "MLFF"
-    mlff:
-      model_name: "medium"      # For MACE: small,medium,large for FAIRCHEM "uma-s-1"
-      task_name: "mace_off"     # For MACE: "mace_off" or "mace_mp", for FairChem:oc20, omat, omol, odac, omc
-      bind: '127.0.0.1:8888'    # ChemRefine uses a local server to avoid initializing the model multiple times, only adjust this if you know what you're doing. 
-=======
-    operation: "OPT+SP"
-    engine: "DFT"
->>>>>>> 33c2a596
-    sample_type:
-      method: "boltzmann"
-      parameters:
-        weight: 99.99
-
-  # Step 3: DFT refinement with overridden charge and multiplicity
-  - step: 3
-<<<<<<< HEAD
-    operation: "OPT+SP"    # Options are "GOAT","OPT+SP","PES","Docker","Solvator"
-    engine: "DFT"          # Options are "DFT", "MLFF"
-    charge: -1                  # <--- Step-specific override
-    multiplicity: 2            # <--- Step-specific override
-    sample_type:
-      method: "energy_window"
-=======
-    operation: "OPT+SP"
-    engine: "MLFF"       
-    mlff:                           #MLFF specific parameters
-      model_name: "uma-s-1"         #FAIRCHEM models are UMA family of models, and eSEn family of models, for MACE use small, medium, large
-      task_name: "omol"             #Task name corresponds to the training used for the foundation models. 
-      device: "cuda"                #Options are "cpu" or "cuda", CUDA is highly recommended if you have a compatible GPU
-    sample_type:
-      method: "integer"
-      parameters:
-       num_structures: 15 
-      method: "energy_window"  
->>>>>>> 33c2a596
-      parameters:
-        energy: 1               # In Hartrees
-        unit: kcal/mol          # Options: kcal/mol, hartree
-
-  # Step 4: Final high-precision DFT
-  - step: 4
-    operation: "OPT+SP"    # Options are "GOAT","OPT+SP","PES","Docker","Solvator
-    engine: "DFT"          # Options are "DFT", "MLFF"
-    sample_type:
-      method: "integer"
-      parameters: 
-<<<<<<< HEAD
-        num_structures: 0
-
-=======
-        num_structures: 0 
-  
-  # Step 5: Optional - Remove imaginary frequencies. 
-  - step: 5
-    operation: "OPT+SP"
-    engine: "DFT"
-    normal_mode_sampling: True
-    normal_mode_sampling_parameters:
-      calc_type: "rm_imag"   # Two options for this [rm_imag, random]
-      displacement_vector: 1.0
-    sample_type:
-      method: "integer"  
-      parameters:
-       num_structures: 0  #This energy is in Hartrees.      
-
-#You can add as many parameters are you wish. 
-
->>>>>>> 33c2a596
+# This is an example input file for a sequential ORCA workflow.
+# Replace <your_template_directory>, <your_scratch_directory>, and <your_output_directory>
+template_dir: <your_template_directory>
+scratch_dir: <your_scratch_directory>
+output_dir: <your_output_directory>
+
+orca_excutable: <path_to_your_orca_executable>
+# Optional: Override default initial structure (default is /template_dir/step1.xyz)
+initial_xyz: /path/to/your/custom_initial_structure.xyz
+
+# === Global configuration ===
+charge: 0
+multiplicity: 1 
+
+# === Step-by-step workflow ===
+
+orca_executable: <your_orca_executable_path>
+# Sequential ORCA Input Configuration File
+# Define each step with its specific parameters.
+#This workflow reflects using GOAT and refining methods to improve the accuracy
+charge: 0
+multiplicity: 1 
+
+# Optional: Override default initial structure (default is /template_dir/step1.xyz)
+initial_xyz: ./templates/step1.xyz
+
+
+steps:
+  # Step 1: Using GOAT
+  - step: 1
+    operation: "GOAT"    # Options are "GOAT","OPT+SP","PES","Docker","Solvator"
+    engine: "dft"        #Options are "DFT", "MLFF"
+    operation: "GOAT"           # Options: GOAT, DOCKER, PES, SOLVATOR, 
+    engine: "DFT"       # Options: DFT, MLFF
+    sample_type:
+      method: "integer"         # Options are "integer", "boltzmann", "energy_window", "high_energy"
+      parameters: 
+        num_structures: 0
+
+  # Step 2: MLFF with Boltzmann sampling
+  - step: 2
+    operation: "OPT+SP"    # Options are "GOAT","OPT+SP","PES","Docker","Solvator"
+    engine: "MLFF"         # Options are "DFT", "MLFF"
+    mlff:
+      model_name: "medium"      # For MACE: small,medium,large for FAIRCHEM "uma-s-1"
+      task_name: "mace_off"     # For MACE: "mace_off" or "mace_mp", for FairChem:oc20, omat, omol, odac, omc
+      bind: '127.0.0.1:8888'    # ChemRefine uses a local server to avoid initializing the model multiple times, only adjust this if you know what you're doing.
+    sample_type:
+      method: "boltzmann"
+      parameters:
+        weight: 99.99
+
+  # Step 3: DFT refinement with overridden charge and multiplicity
+  - step: 3
+    operation: "OPT+SP"    # Options are "GOAT","OPT+SP","PES","Docker","Solvator"
+    engine: "DFT"          # Options are "DFT", "MLFF"
+    charge: -1                  # <--- Step-specific override
+    multiplicity: 2            # <--- Step-specific override
+    sample_type:
+      method: "energy_window"
+
+
+  # Step 4: Final high-precision DFT
+  - step: 4
+    operation: "OPT+SP"    # Options are "GOAT","OPT+SP","PES","Docker","Solvator
+    engine: "DFT"          # Options are "DFT", "MLFF"
+    sample_type:
+      method: "integer"
+      parameters: 
+        num_structures: 0
+
+  
+  # Step 5: Optional - Remove imaginary frequencies. 
+  - step: 5
+    operation: "OPT+SP"
+    engine: "DFT"
+    normal_mode_sampling: True
+    normal_mode_sampling_parameters:
+      calc_type: "rm_imag"   # Two options for this [rm_imag, random]
+      displacement_vector: 1.0
+    sample_type:
+      method: "integer"  
+      parameters:
+       num_structures: 0  #This energy is in Hartrees.      
+
+#You can add as many parameters are you wish. 
+