--- conflicted
+++ resolved
@@ -1,43 +1,38 @@
-# Sequential ORCA Input Configuration File
-# Define each step with its specific parameters.
-#This workflow reflects using GOAT and refining methods to improve the accuracy
-steps:
-  # Step 1: Example using GOAT with None sampling (it's the only option for GOAT)
-  - step: 1
-    calculation_type: "GOAT"           # Options: GOAT, DFT, MLFF
-    sample_type:
-      method: "integer"              # Options: E_window, Boltzmann_distribution, integer
-      parameters: 
-        num_structures: 0                   #The 0 option returns all of the values      
-        
-  # Step 2: Example using MLFF with Boltzmann distribution sampling
-  - step: 2
-    calculation_type: "DFT"
-    sample_type:
-      method: "boltzmann"
-      parameters:
-        weight: 99.99
-
-  # Step 3: Using DFT to refine the calculation
-  - step: 3
-    calculation_type: "DFT"
-    sample_type:
-      method: "energy_window"  
-      parameters:
-        energy: 1  #This energy is in Hartrees.
-        unit: kcal/mol  #Options are (kcal/mol / hartree. Default is Hartree)
-
-  # Step 4: Using a high-precision DFT to finalize the calculations on the best energy. 
-  - step: 4
-    calculation_type: "DFT"
-    sample_type:
-<<<<<<< HEAD
-      method: "Integer"
-      parameters: 
-        num_structures: 0 
-=======
-      method: "integer"
-      parameters: 1 #End of file all calculations have been finished. 
->>>>>>> 08c4de32
-        
-#You can add as many parameters are you wish. 
+# Sequential ORCA Input Configuration File
+# Define each step with its specific parameters.
+#This workflow reflects using GOAT and refining methods to improve the accuracy
+steps:
+  # Step 1: Example using GOAT with None sampling (it's the only option for GOAT)
+  - step: 1
+    calculation_type: "GOAT"           # Options: GOAT, DFT, MLFF
+    sample_type:
+      method: "integer"              # Options: E_window, Boltzmann_distribution, integer
+      parameters: 
+        num_structures: 0                   #The 0 option returns all of the values      
+        
+  # Step 2: Example using MLFF with Boltzmann distribution sampling
+  - step: 2
+    calculation_type: "DFT"
+    sample_type:
+      method: "boltzmann"
+      parameters:
+        weight: 99.99
+
+  # Step 3: Using DFT to refine the calculation
+  - step: 3
+    calculation_type: "DFT"
+    sample_type:
+      method: "energy_window"  
+      parameters:
+        energy: 1  #This energy is in Hartrees.
+        unit: kcal/mol  #Options are (kcal/mol / hartree. Default is Hartree)
+
+  # Step 4: Using a high-precision DFT to finalize the calculations on the best energy. 
+  - step: 4
+    calculation_type: "DFT"
+    sample_type:
+      method: "Integer"
+      parameters: 
+        num_structures: 0 
+        
+#You can add as many parameters are you wish. 