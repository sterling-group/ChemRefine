--- conflicted
+++ resolved
@@ -444,9 +444,6 @@
             )
             return None, None, None
 
-<<<<<<< HEAD
-    def submit_orca_jobs(self, input_files, cores, step_dir,device='cpu',operation='OPT+SP',engine='DFT', model_name=None, task_name=None,model_path=None):
-=======
         # ---------- Filter ----------
         filtered_coordinates, filtered_ids = self.refiner.filter(
             coordinates, energies, structure_ids, sample_method, parameters
@@ -455,7 +452,6 @@
         return filtered_coordinates, filtered_ids, energies
  
     def submit_orca_jobs(self, input_files, cores, step_dir,device='cpu',operation='OPT+SP',engine='DFT', model_name=None, task_name=None):
->>>>>>> 1ae40977
         """
         Submits ORCA jobs for each input file in the step directory using the OrcaJobSubmitter.
 
