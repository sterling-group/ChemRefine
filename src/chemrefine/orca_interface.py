import os
import re
from .utils import Utility
import subprocess
import logging
from pathlib import Path
import sys
import time
import getpass

# chemrefine/orca_interface.py

class OrcaJobSubmitter:
    """
    A lightweight ORCA job submission class for ChemRefine.
    Handles job submission, PAL adjustment, and job monitoring.
    """

    def __init__(self, device='cpu',orca_executable: str = "orca",bind: str = "127.0.0.1:8888",scratch_dir: str = None, save_scratch: bool = False):
        """
        Initialize the ORCA job submitter.

        Args:
            orca_executable (str): Path to the ORCA executable.
            scratch_dir (str): Path to the scratch directory.
            save_scratch (bool): If True, scratch directories are not deleted after job completion.
        """
        self.orca_executable = orca_executable
        self.scratch_dir = scratch_dir
        self.save_scratch = save_scratch
        self.utility = Utility()
        self.device = device  
        self.bind = bind

    def submit_files(self, 
                     input_files, 
                     max_cores=32, 
                     template_dir=".", 
                     output_dir=".",
                     device=None,
                     operation='OPT+SP',
                     engine='DFT',
                     model_name=None,
                     task_name=None):
        """
        Submits multiple ORCA input files to SLURM, managing PAL values, active job tracking,
        and ensuring that the total PAL usage does not exceed max_cores.

        Args:
            input_files (list): List of ORCA input file paths.
            max_cores (int): Maximum total PAL usage allowed.
            template_dir (str): Directory containing SLURM header template.
            output_dir (str): Output directory for SLURM scripts and results.
        """
        total_cores_used = 0
        active_jobs = {}

        for input_file in input_files:
            input_path = Path(input_file).resolve()
            pal_value = self.parse_pal_from_input(input_path)
            pal_value = min(pal_value, max_cores)
            logging.info(f"Setting PAL value to {pal_value} for {input_path.name}")

            # Wait if not enough free cores
            while total_cores_used + pal_value > max_cores:
                logging.info("Waiting for jobs to finish to free up cores...")
                completed_jobs = []
                for job_id, cores in list(active_jobs.items()):
                    if self.utility.is_job_finished(job_id):
                        completed_jobs.append(job_id)
                        total_cores_used -= cores
                        logging.info(f"Job {job_id} completed. Freed {cores} cores.")

                for job_id in completed_jobs:
                    del active_jobs[job_id]

                time.sleep(10)

            slurm_script = self.generate_slurm_script(
                input_file=input_path,
                pal_value=pal_value,
                template_dir=template_dir,
                output_dir=output_dir,
                device=self.device,
                model_name=model_name,
                task_name=task_name,
                operation=operation,
                engine=engine,
                bind=self.bind
            )

            job_id = self.utility.submit_job(slurm_script)
            logging.info(f"Submitted ORCA job with ID: {job_id} for input: {input_path.name}")

            if job_id.isdigit():
                active_jobs[job_id] = pal_value
                total_cores_used += pal_value
            else:
                logging.warning(f"Skipping job tracking for invalid job ID '{job_id}'")

        logging.info("All jobs submitted. Waiting for remaining jobs to complete...")
        while active_jobs:
            completed_jobs = []
            for job_id, cores in list(active_jobs.items()):
                if self.utility.is_job_finished(job_id):
                    completed_jobs.append(job_id)
                    total_cores_used -= cores
                    logging.info(f"Job {job_id} completed. Freed {cores} cores.")

            for job_id in completed_jobs:
                del active_jobs[job_id]

            time.sleep(30)

        logging.info("All calculations finished.")

    def parse_pal_from_input(self, input_file: Path):
        """
        Parse the PAL value from the ORCA input file.

        Args:
            input_file (Path): ORCA input file path.

        Returns:
            int: PAL value (default 1 if not found).
        """
        content = input_file.read_text()
        match = re.search(r"nprocs\s+(\d+)", content, re.IGNORECASE)
        if match:
            pal_value = int(match.group(1))
            logging.info(f"Found PAL value {pal_value} in {input_file}")
            return pal_value
        return 1

    def generate_slurm_script(
    self,
    input_file: Path,
    pal_value: int,
    template_dir: str,
    output_dir: str = ".",
    job_name: str = None,
    device: str = "cpu",
    operation: str = "OPT+SP",
    engine: str = "DFT",
    model_name: str = "uma-s-1",
    task_name: str = "omol",
    bind: str = "127.0.0.1:8888"
):
        """
        Generate a SLURM script by combining a user-provided header with a consistent footer.

        The header (orca.slurm.header) is defined by the user and contains cluster-specific SLURM settings and module loads.
        This function groups all #SBATCH lines together at the top to comply with SLURM parsing, ensuring no non-SBATCH lines interrupt them.
        The footer includes scratch directory management, file copying, and job execution.

        Args:
            input_file (Path): ORCA input file path.
            pal_value (int): Number of processors to allocate (ntasks).
            template_dir (str): Path to the directory containing the SLURM header.
            output_dir (str): Path to the directory where the SLURM script will be saved.
            job_name (str, optional): Name of the SLURM job. Defaults to the input file stem.

        Returns:
            Path: Path to the generated SLURM script.
        """

        import logging
        from pathlib import Path

        logging.info(f"Using ORCA executable: {self.orca_executable}")
        if job_name is None:
            job_name = input_file.stem
        if not self.scratch_dir:
            logging.warning("scratch_dir not set; defaulting to /tmp/orca_scratch")
            self.scratch_dir = "./tmp/orca_scratch"

        header_name = "cuda.slurm.header" if device == "cuda" else "cpu.slurm.header"
        logging.info(f"Using SLURM header template: {header_name}")
        header_template_path = Path(os.path.abspath(template_dir)) / header_name

        if not header_template_path.is_file():
            logging.error(f"SLURM header template {header_template_path} not found.")
            raise FileNotFoundError(f"SLURM header template {header_template_path} not found.")

        with open(header_template_path, 'r') as f:
            header_lines = f.readlines()

        # Separate SBATCH and non-SBATCH lines to ensure all SBATCH lines are grouped
        sbatch_lines = []
        non_sbatch_lines = []

        for line in header_lines:
            stripped = line.strip()
            if stripped.startswith("#SBATCH"):
                if "--ntasks" in stripped or "--cpus-per-task" in stripped:
                    continue  # skip existing directives that we'll override
                sbatch_lines.append(line.rstrip())
            else:
                non_sbatch_lines.append(line.rstrip())

        # Append job-specific SBATCH directives
        sbatch_lines.append(f"#SBATCH --job-name={job_name}")
        sbatch_lines.append(f"#SBATCH --output=slurm_{job_name}.out")
        sbatch_lines.append(f"#SBATCH --error=slurm_{job_name}.err")
        sbatch_lines.append(f"#SBATCH --ntasks={pal_value}")
        sbatch_lines.append("#SBATCH --cpus-per-task=1")

        # Compose SLURM script
        slurm_file = Path(output_dir) / f"{job_name}.slurm"
        with open(slurm_file, 'w') as f:
            f.write("#!/bin/bash\n\n")
            f.write("\n".join(sbatch_lines))
            f.write("\n\n")
            # Write the rest of the header
            f.write("\n".join(non_sbatch_lines))
            f.write("\n\n")
            # Write scratch management and ORCA execution block
            f.write(f"ORCA_EXEC={self.orca_executable}\n")
            f.write("# Scratch directory management and ORCA execution (generated by ChemRefine)\n")
            f.write("if [ -z \"$ORCA_EXEC\" ]; then\n")
            f.write(f"    ORCA_EXEC={self.orca_executable}\n")
            f.write("fi\n\n")

            f.write("timestamp=$(date +%Y%m%d%H%M%S)\n")
            f.write("random_str=$(tr -dc a-z0-9 </dev/urandom | head -c 8)\n")
            f.write(f"export BASE_SCRATCH_DIR={self.scratch_dir}\n")
            f.write("export SCRATCH_DIR=${BASE_SCRATCH_DIR}/ChemRefine_scratch_${SLURM_JOB_ID}_${timestamp}_${random_str}\n")
            f.write(f"export OUTPUT_DIR={os.path.abspath(output_dir)}\n")

            f.write("mkdir -p $SCRATCH_DIR || { echo 'Error: Failed to create scratch directory'; exit 1; }\n")
            f.write("echo 'SCRATCH_DIR is set to $SCRATCH_DIR'\n\n")

            f.write(f"cp {input_file} $SCRATCH_DIR/ || {{ echo 'Error: Failed to copy input file'; exit 1; }}\n")
            f.write("cd $SCRATCH_DIR || { echo 'Error: Failed to change directory'; exit 1; }\n\n")

            if engine.lower() == "mlff":
                f.write("# Start MLFF socket server before ORCA\n")
                f.write(f"python -m chemrefine.server --model {model_name} --task-name {task_name} --device {device} --bind {bind} & > $OUTPUT_DIR/server.log 2>&1 & \n")
                f.write("SERVER_PID=$!\n")
                f.write("sleep 10\n")
                f.write(f"$ORCA_EXEC {input_file.name} > $OUTPUT_DIR/{job_name}.out || {{ echo 'Error: ORCA execution failed.'; kill $SERVER_PID; exit 1; }}\n")
                f.write("kill $SERVER_PID\n\n")
            else:
                f.write("export OMP_NUM_THREADS=1\n")
                f.write(f"$ORCA_EXEC {input_file.name} > $OUTPUT_DIR/{job_name}.out || {{ echo 'Error: ORCA execution failed.'; exit 1; }}\n\n")


            # File copy commands
            f.write("cp *.out *.xyz *.finalensemble.*.xyz *.finalensemble.xyz $OUTPUT_DIR \n")
            
            if not self.save_scratch:
                f.write("rm -rf $SCRATCH_DIR || { echo 'Warning: Failed to remove scratch directory'; }\n")
            else:
                f.write("echo 'Scratch directory not deleted (save_scratch is True)'\n")

        logging.info(f"Generated SLURM script: {slurm_file}")
        return slurm_file

class OrcaInterface:
    def __init__(self):
        self.utility = Utility()

    def create_input(self, 
                     xyz_files, 
                     template, 
                     charge, 
                     multiplicity, 
                     output_dir='./', 
<<<<<<< HEAD
                     operation='OPT+SP',
                     engine='DFT',
=======
                     calculation_type='DFT',
>>>>>>> 99871ff7
                     model_name=None,
                     task_name=None,
                     device='cuda',
                     bind='127.0.0.1:8888'):
        """
        Generate ORCA .inp files from xyz inputs, adding MLFF external method if specified.

        Args:
            xyz_files (list): List of xyz file paths.
            template (str): ORCA input template path.
            charge (int): Molecular charge.
            multiplicity (int): Spin multiplicity.
            output_dir (str): Destination directory.
            operation (str): Operation type (e.g., 'GOAT', 'OPT+SP').
            engine (str): Computational engine ('dft' or 'mlff').
            model_name (str): MLFF model name (if using MLFF).
            task_name (str): MLFF task name (if using MLFF).
            device (str): Device for MLFF ('cuda' or 'cpu').
            bind (str): Server bind address for MLFF.

        Returns:
            tuple: Lists of input and output file paths.
        """
        input_files, output_files = [], []
        logging.debug(f"output_dir IN create_input: {output_dir}")
        os.makedirs(output_dir, exist_ok=True)

        for xyz in xyz_files:
            base = os.path.splitext(os.path.basename(xyz))[0]
            inp = os.path.join(output_dir, f"{base}.inp")
            out = os.path.join(output_dir, f"{base}.out")
            input_files.append(inp)
            output_files.append(out)

            with open(template, "r") as tmpl:
                content = tmpl.read()

            # Remove any old xyzfile lines and clean formatting
            content = re.sub(r'^\s*\*\s+xyzfile.*$', '', content, flags=re.MULTILINE)
            content = content.rstrip() + '\n\n'
<<<<<<< HEAD
            if engine and engine.lower() == 'mlff':
                # Add MLFF method block if specified
=======

            # Add external method block if using MLFF
            if calculation_type.lower() == 'mlff':
>>>>>>> 99871ff7
                run_mlff_path = os.path.abspath(os.path.join(os.path.dirname(__file__), "uma.sh"))
                ext_params = f"--model_name {model_name} --task_name {task_name} --device {device} --bind {bind}"
                content += '%method\n'
                content += f'  ProgExt "{run_mlff_path}"\n'
                content += f'  Ext_Params "{ext_params}"\n'
                content += 'end\n\n'

            content += f"* xyzfile {charge} {multiplicity} {xyz}\n\n"

            with open(inp, "w") as f:
                f.write(content)

        return input_files, output_files

    def parse_output(self, file_paths, operation, dir='./'):
        coordinates, energies = [], []

        logging.info(f"Parsing calculation type: {operation.upper()}")
        logging.info(f"Looking for output files in directory: {dir}")

        for out_file in file_paths:
            path = os.path.join(dir, os.path.basename(out_file))
            logging.info(f"Checking output file: {path}")

            if not os.path.exists(path):
                logging.warning(f"Output file not found: {path}")
                continue

            if operation.lower() == 'goat':
                finalensemble_file = path.replace('.out', '.finalensemble.xyz')
                logging.info(f"Looking for GOAT ensemble file: {finalensemble_file}")
                if os.path.exists(finalensemble_file):
                    coords, ens = self.parse_goat_finalensemble(finalensemble_file)
                    coordinates.extend(coords)
                    energies.extend(ens)
                else:
                    logging.error(f"GOAT ensemble file not found for: {path}")
                continue

            if operation.lower() == 'pes':
                coords, ens = self.parse_pes_output(path)
                coordinates.extend(coords)
                energies.extend(ens)
                continue
            
            if operation.lower() == 'docker':
                docker_xyz_file = path.replace('.out', '.struc1.allopt.xyz')
                logging.info(f"Looking for Docker structure file: {docker_xyz_file}")
                if os.path.exists(docker_xyz_file):
                    coords, ens = self.parse_docker_xyz(docker_xyz_file)
                    coordinates.extend(coords)
                    energies.extend(ens)
                else:
                    logging.error(f"Docker structure file not found for: {path}")
                continue

            if operation.lower() == 'solvator':
                solvator_xyz_file = path.replace('.out', '.solvator.xyz')
                logging.info(f"Looking for Solvator structure file: {solvator_xyz_file}")
                if os.path.exists(solvator_xyz_file):
                    coords, ens = self.parse_solvator_xyz(solvator_xyz_file)
                    coordinates.extend(coords)
                    energies.extend(ens)
                else:
                    logging.error(f"Solvator structure file not found for: {path}")
                continue
            # Standard DFT parsing
            coords, ens = self.parse_dft_output(path)
            coordinates.extend(coords)
            energies.extend(ens)

        if not coordinates or not energies:
            logging.error(f"Failed to parse {operation.upper()} outputs in directory: {dir}")

        return coordinates, energies

    def parse_goat_finalensemble(self, file_path):
        """
        Parses a .finalensemble.xyz file from GOAT to extract multiple structures.

        Args:
            file_path (str): Path to the .finalensemble.xyz file.

        Returns:
            tuple: (coordinates, energies)
        """
        coordinates_list = []
        energies_list = []

        with open(file_path, 'r') as file:
            lines = file.readlines()

        i = 0
        while i < len(lines):
            line = lines[i].strip()
            if line.isdigit():
                atom_count = int(line)
                if i + 1 >= len(lines):
                    break  # Avoid index error
                energy_line = lines[i + 1].strip()
                energy_match = re.match(r"(-?\d+\.\d+)", energy_line)
                energy = float(energy_match.group(1)) if energy_match else None

                current_structure = []
                for j in range(i + 2, i + 2 + atom_count):
                    if j >= len(lines):
                        break
                    tokens = lines[j].strip().split()
                    element, x, y, z = tokens[0], float(tokens[1]), float(tokens[2]), float(tokens[3])
                    current_structure.append((element, x, y, z))
                coordinates_list.append(current_structure)
                energies_list.append(energy)
                i += 2 + atom_count
            else:
                i += 1

        logging.info(f"Parsed {len(coordinates_list)} structures and {len(energies_list)} energies from {file_path}.")
        return coordinates_list, energies_list

    def parse_pes_output(self, file_path):
        """
        Parses a PES scan ORCA .out file, extracting only final optimized geometries and energies.

        Args:
            file_path (str): Path to the ORCA output file.

        Returns:
            tuple: (coordinates_list, energies_list)
        """
        coordinates_list = []
        energies_list = []

        with open(file_path, 'r') as f:
            content = f.read()

        logging.info(f"Parsing PES output for: {file_path}")
        blocks = content.split('*** OPTIMIZATION RUN DONE ***')

        for i, block in enumerate(blocks):
            energy_match = re.findall(
                r"FINAL SINGLE POINT ENERGY\s+(-?\d+\.\d+)", block
            )
            coord_match = re.findall(
                r"CARTESIAN COORDINATES\s+\(ANGSTROEM\)\s*\n-+\n((?:.*?\n)+?)-+\n",
                block, re.DOTALL
            )

            if energy_match and coord_match:
                energy = float(energy_match[-1])
                coords = [line.split() for line in coord_match[-1].strip().splitlines()]
                energies_list.append(energy)
                coordinates_list.append(coords)
                logging.debug(f"Appended PES geometry #{i+1}: energy={energy}")
            else:
                logging.warning(f"Skipping PES block #{i+1}: missing energy or coordinates.")

        return coordinates_list, energies_list

    def parse_docker_xyz(self, file_path):
        """
        Parses a .docker.struc1.allopt.xyz file to extract coordinates and Eopt energies.

        Args:
            file_path (str): Path to the Docker-style XYZ file.

        Returns:
            tuple: (coordinates_list, energies_list)
        """
        coordinates_list = []
        energies_list = []

        with open(file_path, 'r') as file:
            lines = file.readlines()

        i = 0
        while i < len(lines):
            line = lines[i].strip()
            if line.isdigit():
                atom_count = int(line)
                if i + 1 >= len(lines):
                    break

                comment_line = lines[i + 1].strip()
                energy_match = re.search(r"Eopt=([-+]?\d*\.\d+|\d+)", comment_line)
                energy = float(energy_match.group(1)) if energy_match else None

                current_structure = []
                for j in range(i + 2, i + 2 + atom_count):
                    if j >= len(lines):
                        break
                    tokens = lines[j].strip().split()
                    if len(tokens) >= 4:
                        element = tokens[0]
                        x, y, z = map(float, tokens[1:4])
                        current_structure.append((element, x, y, z))

                coordinates_list.append(current_structure)
                energies_list.append(energy)
                i += 2 + atom_count
            else:
                i += 1

        logging.info(f"Parsed {len(coordinates_list)} Docker structures from {file_path}.")
        return coordinates_list, energies_list

    def parse_dft_output(self,path):
        coordinates = []
        energies = []
         # Standard DFT parsing
        with open(path) as f:
            content = f.read()

        logging.info(f"Parsing standard DFT output for: {path}")
        coord_block = re.findall(
            r"CARTESIAN COORDINATES\s+\(ANGSTROEM\)\s*\n-+\n((?:.*?\n)+?)-+\n",
            content, re.DOTALL
        )
        if coord_block:
            coords = [line.split() for line in coord_block[-1].strip().splitlines()]
            coordinates.append(coords)
            logging.debug(f"Extracted coordinates block: {coords}")
        else:
            logging.warning(f"No coordinate block found in: {path}")
            coordinates.append([])

        energy_match = re.findall(
            r"FINAL SINGLE POINT ENERGY(?: \(From external program\))?\s+(-?\d+\.\d+)",
            content
        )
        if energy_match:
            energy = float(energy_match[-1])
            energies.append(energy)
        else:
            logging.warning(f"No energy found in: {path}")
            energies.append(None)

        return coordinates, energies
    
    def parse_solvator(self, file_path):
        """
        Parses a solvator.xyz file containing a single XYZ structure without energy.
        Assigns a placeholder energy value of 0.0.

        Args:
            file_path (str): Path to the .solvator.xyz file.

        Returns:
            tuple: (coordinates_list, energies_list) — energy is set to 0.0.
        """
        coordinates_list = []
        energies_list = []

        with open(file_path, 'r') as file:
            lines = file.readlines()

        if len(lines) < 3:
            raise ValueError(f"File {file_path} does not contain a valid XYZ structure.")

        atom_count = int(lines[0].strip())
        current_structure = []

        for line in lines[2:2 + atom_count]:
            tokens = line.strip().split()
            if len(tokens) >= 4:
                element = tokens[0]
                x, y, z = map(float, tokens[1:4])
                current_structure.append((element, x, y, z))

        coordinates_list.append(current_structure)
        energies_list.append(0.0)

        logging.info(f"Parsed 1 solvator structure from {file_path} with placeholder energy 0.0.")
        return coordinates_list, energies_list
<|MERGE_RESOLUTION|>--- conflicted
+++ resolved
@@ -266,12 +266,8 @@
                      charge, 
                      multiplicity, 
                      output_dir='./', 
-<<<<<<< HEAD
                      operation='OPT+SP',
                      engine='DFT',
-=======
-                     calculation_type='DFT',
->>>>>>> 99871ff7
                      model_name=None,
                      task_name=None,
                      device='cuda',
@@ -312,14 +308,8 @@
             # Remove any old xyzfile lines and clean formatting
             content = re.sub(r'^\s*\*\s+xyzfile.*$', '', content, flags=re.MULTILINE)
             content = content.rstrip() + '\n\n'
-<<<<<<< HEAD
             if engine and engine.lower() == 'mlff':
                 # Add MLFF method block if specified
-=======
-
-            # Add external method block if using MLFF
-            if calculation_type.lower() == 'mlff':
->>>>>>> 99871ff7
                 run_mlff_path = os.path.abspath(os.path.join(os.path.dirname(__file__), "uma.sh"))
                 ext_params = f"--model_name {model_name} --task_name {task_name} --device {device} --bind {bind}"
                 content += '%method\n'
