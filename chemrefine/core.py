import os
import yaml
import logging
from .parse import ArgumentParser
from .refine import StructureRefiner
from .utils import Utility
from .orca_interface import OrcaInterface, OrcaJobSubmitter
from .mlff import MLFFCalculator, MLFFJobSubmitter
from pathlib import Path
import shutil
import sys
class ChemRefiner:
    """
    ChemRefiner class orchestrates the ChemRefine workflow, handling input parsing,
    job submission, output parsing, and structure refinement based on a YAML configuration.
    It supports multiple steps with different calculation types and sampling methods.
    """
    def __init__(self):
        self.arg_parser = ArgumentParser()
        self.orca_submitter = OrcaJobSubmitter()
        self.mlff_submitter = MLFFJobSubmitter()
        self.refiner = StructureRefiner()
        self.utils = Utility()
        self.orca = OrcaInterface()
        self.args, self.qorca_flags = self.arg_parser.parse()
        self.input_yaml = self.args.input_yaml
        self.max_cores = self.args.maxcores
        self.skip_steps = self.args.skip
        

        # === Load the YAML configuration ===
        with open(self.input_yaml, 'r') as file:
            self.config = yaml.safe_load(file)

        # === Pull top-level config ===
        self.charge = self.config.get('charge', 0)
        self.multiplicity = self.config.get('multiplicity', 1)
        self.template_dir = os.path.abspath(self.config.get('template_dir', './templates'))
        self.scratch_dir = self.config.get('scratch_dir')
        if self.scratch_dir is None:
            self.scratch_dir = "./scratch"
        logging.info(f"Using template directory: {self.template_dir}")
        logging.info(f"Using scratch directory: {self.scratch_dir}")

        # === Setup output directory AFTER config is loaded ===
        output_dir_raw = self.config.get('outputs', './outputs')  # Default to './outputs'
        self.scratch_dir = os.path.abspath(self.scratch_dir)
        self.output_dir = os.path.abspath(output_dir_raw)
        os.makedirs(self.output_dir, exist_ok=True)
        logging.info(f"Output directory set to: {self.output_dir}")

        os.makedirs(self.output_dir, exist_ok=True)

    def prepare_step1_directory(self, step_number):
        step_dir = os.path.join(self.output_dir, f"step{step_number}")
        os.makedirs(step_dir, exist_ok=True)        
        logging.debug(f"step_dir BEFORE: {step_dir}")


        # Copy input files from template_dir to step_dir
        src_xyz = os.path.join(self.template_dir, "step1.xyz")
        dst_xyz = os.path.join(step_dir, "step1.xyz")
        if not os.path.exists(src_xyz):
            raise FileNotFoundError(
                f"XYZ file '{src_xyz}' not found. Please ensure that 'step1.xyz' exists in the template directory."
            )
        shutil.copyfile(src_xyz, dst_xyz)

        # Use template from template_dir directly
        template_inp = os.path.join(self.template_dir, "step1.inp")
        if not os.path.exists(template_inp):
            raise FileNotFoundError(
                f"Input file '{template_inp}' not found. Please ensure that 'step1.inp' exists in the template directory."
            )

        xyz_filenames = [dst_xyz]

        input_files, output_files = self.orca.create_input(
            xyz_filenames, template_inp, self.charge, self.multiplicity, output_dir=step_dir
        )

        return step_dir, input_files, output_files

    def prepare_subsequent_step_directory(self, step_number, filtered_coordinates, filtered_ids):
        """
        Prepares the directory for subsequent steps by writing XYZ files, copying the template input,
        and generating ORCA input files.

        Args:
            step_number (int): The current step number.
            filtered_coordinates (list): Filtered coordinates from the previous step.
            filtered_ids (list): Filtered IDs from the previous step.

        Returns:
            step_dir (str): Path to the step directory.
            input_files (list): List of generated ORCA input files.
            output_files (list): List of expected ORCA output files.
        """
        step_dir = os.path.join(self.output_dir, f"step{step_number}")
        os.makedirs(step_dir, exist_ok=True)

        # Write XYZ files in step_dir
        xyz_filenames = self.utils.write_xyz(filtered_coordinates, step_number, filtered_ids, output_dir=step_dir)


        # Copy the template input file from template_dir to step_dir
        input_template_src = os.path.join(self.template_dir, f"step{step_number}.inp")
        input_template_dst = os.path.join(step_dir, f"step{step_number}.inp")
        if not os.path.exists(input_template_src):
            logging.warning(f"Input file '{input_template_src}' not found. Exiting pipeline.")
            sys.exit(1)
            raise FileNotFoundError(
                f"Input file '{input_template_src}' not found. Please ensure that 'step{step_number}.inp' exists in the template directory."
            )        
        shutil.copyfile(input_template_src, input_template_dst)

        # Create ORCA input files in step_dir
        input_files, output_files = self.orca.create_input(
            xyz_filenames, input_template_dst, self.charge, self.multiplicity, output_dir=step_dir
        )

        return step_dir, input_files, output_files

    def prepare_mlff_step1_directory(self, step_number):
        step_dir = os.path.join(self.output_dir, f"step{step_number}")
        os.makedirs(step_dir, exist_ok=True)
        src_xyz = os.path.join(self.template_dir, "step1.xyz")
        dst_xyz = os.path.join(step_dir, "step1.xyz")
        if not os.path.exists(src_xyz):
            raise FileNotFoundError(
                f"XYZ file '{src_xyz}' not found. Please ensure that 'step1.xyz' exists in the template directory."
            )
        shutil.copyfile(src_xyz, dst_xyz)
        return step_dir, [dst_xyz]

    def prepare_mlff_directory(self, step_number, coordinates, ids):
        step_dir = os.path.join(self.output_dir, f"step{step_number}")
        os.makedirs(step_dir, exist_ok=True)
        xyz_files = self.utils.write_xyz(coordinates, step_number, ids, output_dir=step_dir)
        return step_dir, xyz_files

    def handle_skip_step(self, step_number, calculation_type, sample_method, parameters):
        """
        Handles skip logic for a step if its directory already exists and required outputs are present.

        Args:
            step_number (int): The current step number.
            calculation_type (str): The type of calculation ('dft', 'goat', etc.).
            sample_method (str): The sampling method.
            parameters (dict): Additional parameters for filtering.

        Returns:
            tuple: (filtered_coordinates, filtered_ids, energies) if step is skipped, else (None, None, None).
        """
        step_dir = os.path.join(self.output_dir, f"step{step_number}")
        if os.path.exists(step_dir):
            logging.info(f"Checking skip condition for step {step_number} at: {step_dir}")

            if calculation_type.lower() == 'mlff':
                return None, None
            elif calculation_type.lower() == 'goat':
                output_files = [
                    os.path.join(step_dir, f)
                    for f in os.listdir(step_dir)
                    if f.endswith('.finalensemble.xyz')
                ]
                if not output_files:
                    logging.warning(f"No GOAT ensemble files found in {step_dir}. Will rerun this step.")
                    return None, None
                logging.info(f"Found {len(output_files)} GOAT ensemble file(s) in {step_dir}. Skipping this step.")
            else:
                output_files = [
                    os.path.join(step_dir, f)
                    for f in os.listdir(step_dir)
                    if f.endswith('.out')
                ]
                if not output_files:
                    logging.warning(f"No .out files found in {step_dir}. Will rerun this step.")
                    return None, None
                logging.info(f"Found {len(output_files)} .out file(s) in {step_dir}. Skipping this step.")

            coordinates, energies = self.orca.parse_output(output_files, calculation_type, dir=step_dir)
            logging.info(f"Parsed {len(coordinates)} coordinates and {len(energies)} energies from {output_files}.")
            filtered_coordinates, filtered_ids = self.refiner.filter(
                coordinates, energies, list(range(len(energies))), sample_method, parameters
            )
            logging.info(f"Filtered {len(filtered_coordinates)} coordinates and {len(filtered_ids)} IDs after filtering.")
            return filtered_coordinates, filtered_ids, energies
        else:
            logging.info(f"Step directory {step_dir} does not exist. Will run this step.")
            return None, None, None

    def submit_orca_jobs(self, input_files, cores, step_dir):
        """
        Submits ORCA jobs for each input file in the step directory using the OrcaJobSubmitter.

        Args:
            input_files (list): List of ORCA input files.
            cores (int): Maximum total cores allowed for all jobs.
            step_dir (str): Path to the step directory.
        """
        logging.info(f"Switching to working directory: {step_dir}")
        original_dir = os.getcwd()
        os.chdir(step_dir)
        logging.info(f"Current working directory: {os.getcwd()}")
        logging.info(f"Running in {self.scratch_dir} from submit_orca_jobs helper function.")
        try:
            self.orca_submitter = OrcaJobSubmitter(scratch_dir=self.scratch_dir)
            self.orca_submitter.submit_files(
                input_files=input_files,
                max_cores=cores,
                template_dir=self.template_dir,
                output_dir=step_dir
            )
        except Exception as e:
            logging.error(f"Error while submitting ORCA jobs in {step_dir}: {str(e)}")
            raise
        finally:
            os.chdir(original_dir)
            logging.info(f"Returned to original directory: {original_dir}")

    def parse_and_filter_outputs(self, output_files, calculation_type, step_number, sample_method, parameters, step_dir):
        """
        Parses ORCA outputs, saves CSV, filters structures, and moves step files.

        Args:
            output_files (list): List of ORCA output files.
            calculation_type (str): Calculation type.
            step_number (int): Current step number.
            sample_method (str): Sampling method.
            parameters (dict): Filtering parameters.
            step_dir (str): Path to the step directory.

        Returns:
            tuple: Filtered coordinates and IDs.
        """
        coordinates, energies = self.orca.parse_output(output_files, calculation_type, dir=step_dir)
        filtered_ids = list(range(len(energies)))
        self.utils.save_step_csv(energies, filtered_ids, step_number, output_dir=self.output_dir)
        filtered_coordinates, filtered_ids = self.refiner.filter(
            coordinates, energies, filtered_ids, sample_method, parameters
        )

        self.utils.move_step_files(step_number, output_dir=step_dir)

        return filtered_coordinates, filtered_ids

    def run_mlff_step(
        self,
        step_number: int,
        model_name: str,
        task_name: str,
        sample_method: str,
        parameters: dict,
        previous_coordinates,
        previous_ids
    ):
        """
        Handles MLFF job preparation, submission, and result filtering for a given step.

        Returns
        -------
        tuple: (filtered_coordinates, filtered_ids, step_dir, xyz_files)
        """
        if step_number == 1:
            step_dir, xyz_files = self.prepare_mlff_step1_directory(step_number)
        else:
            step_dir, xyz_files = self.prepare_mlff_directory(
                step_number,
                previous_coordinates,
                previous_ids,
            )

        coordinates, energies = [], []

        original_dir = os.getcwd()
        logging.info(f"Switching to working directory: {step_dir}")
        os.chdir(step_dir)
        try:
            self.mlff_submitter.submit_jobs(
                xyz_files=xyz_files,
                template_dir=self.template_dir,
                output_dir=step_dir,
                model_name=model_name,
                fmax=0.03,
                steps=200,
                task_name=task_name
            )
        except Exception as e:
            logging.error(f"Failed to submit MLFF jobs in {step_dir}: {e}")
            raise
        finally:
            os.chdir(original_dir)
            logging.info(f"Returned to original directory: {original_dir}")

        ids = list(range(len(xyz_files)))
        filtered_coordinates, filtered_ids = self.refiner.filter(
            coordinates,
            energies,
            ids,
            sample_method,
            parameters,
        )
        return filtered_coordinates, filtered_ids, step_dir, xyz_files


    def run(self):
        """
        Main pipeline execution function for ChemRefine.
        Dynamically loops over all steps defined in the YAML input.
        Handles skip-step logic and standard pipeline logic.
        """
        logging.info("Starting ChemRefine pipeline.")

        previous_coordinates, previous_ids = None, None

        steps = self.config.get('steps', [])
        charge = self.config.get('charge', 0)
        multiplicity = self.config.get('multiplicity', 1)
        calculation_functions = ["GOAT", "DFT", "XTB", "MLFF"]

        for step in steps:
            logging.info(f"Processing step {step['step']} with calculation type '{step['calculation_type']}'.")
            step_number = step['step']
            calculation_type = step['calculation_type'].lower()
            model_name = step.get('model_name', 'mace')
            task_name = step.get('task_type', 'mace_off')
            sample_method = step['sample_type']['method']
            parameters = step['sample_type'].get('parameters', {})

            if calculation_type.upper() not in calculation_functions:
                raise ValueError(f"Invalid calculation type '{calculation_type}' in step {step_number}. Exiting...")

            filtered_coordinates, filtered_ids, energies = (None, None, None)
            if self.skip_steps:
                filtered_coordinates, filtered_ids, energies = self.handle_skip_step(
                    step_number, calculation_type, sample_method, parameters
                )

            if filtered_coordinates is None or filtered_ids is None:
                logging.info(f"No valid skip outputs for step {step_number}. Proceeding with normal execution.")

                if calculation_type == 'mlff':
                    logging.info(f"Running MLFF step {step_number} with model '{model_name}' and task '{task_name}'.")
                    filtered_coordinates, filtered_ids, step_dir, xyz_files = self.run_mlff_step(
                        step_number=step_number,
                        model_name=model_name,
                        task_name=task_name,
                        sample_method=sample_method,
                        parameters=parameters,
                        previous_coordinates=previous_coordinates,
                        previous_ids=previous_ids,
                    )

                else:
                    if step_number == 1:
                        step_dir, input_files, output_files = self.prepare_step1_directory(step_number)
                    else:
                        step_dir, input_files, output_files = self.prepare_subsequent_step_directory(
                            step_number,
                            previous_coordinates,
                            previous_ids,
                        )

                    self.submit_orca_jobs(input_files, self.max_cores, step_dir)

                    coordinates, energies = self.orca.parse_output(
                        output_files,
                        calculation_type,
                        dir=step_dir,  # Correct output directory used here
                    )

                    ids = list(range(len(energies)))
                    filtered_coordinates, filtered_ids = self.refiner.filter(
                        coordinates,
                        energies,
                        ids,
                        sample_method,
                        parameters,
                    )
            else:
                step_dir = os.path.join(self.output_dir, f"step{step_number}")
                logging.info(f"Skipping step {step_number} using existing outputs.")

<<<<<<< HEAD
            if 'energies' in locals():
                self.utils.save_step_csv(
                    energies, filtered_ids, step_number, output_dir=self.output_dir
                )
=======
            self.utils.save_step_csv(energies, filtered_ids, step_number, output_dir=self.output_dir)

>>>>>>> cf8bda30

            previous_coordinates, previous_ids = filtered_coordinates, filtered_ids

        logging.info("ChemRefine pipeline completed.")

def main():
    ChemRefiner().run()

if __name__ == "__main__":
    main()<|MERGE_RESOLUTION|>--- conflicted
+++ resolved
@@ -382,15 +382,6 @@
                 step_dir = os.path.join(self.output_dir, f"step{step_number}")
                 logging.info(f"Skipping step {step_number} using existing outputs.")
 
-<<<<<<< HEAD
-            if 'energies' in locals():
-                self.utils.save_step_csv(
-                    energies, filtered_ids, step_number, output_dir=self.output_dir
-                )
-=======
-            self.utils.save_step_csv(energies, filtered_ids, step_number, output_dir=self.output_dir)
-
->>>>>>> cf8bda30
 
             previous_coordinates, previous_ids = filtered_coordinates, filtered_ids
 
